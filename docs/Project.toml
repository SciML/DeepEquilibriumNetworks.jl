--- conflicted
+++ resolved
@@ -19,9 +19,6 @@
 DeepEquilibriumNetworks = "2"
 Documenter = "1"
 DocumenterCitations = "1"
-<<<<<<< HEAD
+LuxCUDA = "0.3"
 NonlinearSolve = "3"
-=======
-LuxCUDA = "0.3"
-Statistics = "1"
->>>>>>> d16b4895
+Statistics = "1"